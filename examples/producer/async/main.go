/*
Licensed to the Apache Software Foundation (ASF) under one or more
contributor license agreements.  See the NOTICE file distributed with
this work for additional information regarding copyright ownership.
The ASF licenses this file to You under the Apache License, Version 2.0
(the "License"); you may not use this file except in compliance with
the License.  You may obtain a copy of the License at

    http://www.apache.org/licenses/LICENSE-2.0

Unless required by applicable law or agreed to in writing, software
distributed under the License is distributed on an "AS IS" BASIS,
WITHOUT WARRANTIES OR CONDITIONS OF ANY KIND, either express or implied.
See the License for the specific language governing permissions and
limitations under the License.
*/

package main

import (
	"context"
	"fmt"
	"os"
	"strconv"
	"sync"

	"github.com/apache/rocketmq-client-go"
	"github.com/apache/rocketmq-client-go/primitive"
	"github.com/apache/rocketmq-client-go/producer"
)

// Package main implements a async producer to send message.
func main() {
<<<<<<< HEAD
	p, _ := rocketmq.NewProducer(producer.WithNameServer([]string{"127.0.0.1:9876"}), producer.WithRetry(2))
=======
	nameServerAddr := []string{"127.0.0.1:9876"}
	p, _ := producer.NewProducer(nameServerAddr, primitive.WithRetry(2), primitive.WithQueueSelector(primitive.NewManualQueueSelector()))
>>>>>>> 136d7921
	err := p.Start()
	if err != nil {
		fmt.Printf("start producer error: %s", err.Error())
		os.Exit(1)
	}
	var wg sync.WaitGroup
	for i := 0; i < 10; i++ {
		wg.Add(1)
<<<<<<< HEAD
		err := p.SendAsync(context.Background(), func(ctx context.Context, result *primitive.SendResult, err error) {
			if err != nil {
=======
		err := p.SendAsync(context.Background(), &primitive.Message{
			Topic:      "TopicTest",
			Body:       []byte("Hello RocketMQ Go Client!"),
			Properties: map[string]string{"id": strconv.Itoa(i)},
			QueueID:    0,
		}, func(ctx context.Context, result *primitive.SendResult, e error) {
			if e != nil {
>>>>>>> 136d7921
				fmt.Printf("receive message error: %s\n", err)
			} else {
				fmt.Printf("send message success: result=%s\n", result.String())
			}
			wg.Done()
		}, &primitive.Message{
			Topic:      "TopicTest",
			Body:       []byte("Hello RocketMQ Go Client!"),
			Properties: map[string]string{"id": strconv.Itoa(i)},
		})

		if err != nil {
			fmt.Printf("send message error: %s\n", err)
		}
	}
	wg.Wait()
	err = p.Shutdown()
	if err != nil {
		fmt.Printf("shundown producer error: %s", err.Error())
	}
}<|MERGE_RESOLUTION|>--- conflicted
+++ resolved
@@ -31,12 +31,11 @@
 
 // Package main implements a async producer to send message.
 func main() {
-<<<<<<< HEAD
-	p, _ := rocketmq.NewProducer(producer.WithNameServer([]string{"127.0.0.1:9876"}), producer.WithRetry(2))
-=======
-	nameServerAddr := []string{"127.0.0.1:9876"}
-	p, _ := producer.NewProducer(nameServerAddr, primitive.WithRetry(2), primitive.WithQueueSelector(primitive.NewManualQueueSelector()))
->>>>>>> 136d7921
+	p, _ := rocketmq.NewProducer(
+		producer.WithNameServer([]string{"127.0.0.1:9876"}),
+		producer.WithRetry(2),
+		producer.WithQueueSelector(producer.NewManualQueueSelector()))
+
 	err := p.Start()
 	if err != nil {
 		fmt.Printf("start producer error: %s", err.Error())
@@ -45,28 +44,19 @@
 	var wg sync.WaitGroup
 	for i := 0; i < 10; i++ {
 		wg.Add(1)
-<<<<<<< HEAD
-		err := p.SendAsync(context.Background(), func(ctx context.Context, result *primitive.SendResult, err error) {
-			if err != nil {
-=======
-		err := p.SendAsync(context.Background(), &primitive.Message{
-			Topic:      "TopicTest",
-			Body:       []byte("Hello RocketMQ Go Client!"),
-			Properties: map[string]string{"id": strconv.Itoa(i)},
-			QueueID:    0,
-		}, func(ctx context.Context, result *primitive.SendResult, e error) {
-			if e != nil {
->>>>>>> 136d7921
-				fmt.Printf("receive message error: %s\n", err)
-			} else {
-				fmt.Printf("send message success: result=%s\n", result.String())
-			}
-			wg.Done()
-		}, &primitive.Message{
-			Topic:      "TopicTest",
-			Body:       []byte("Hello RocketMQ Go Client!"),
-			Properties: map[string]string{"id": strconv.Itoa(i)},
-		})
+		err := p.SendAsync(context.Background(),
+			func(ctx context.Context, result *primitive.SendResult, e error) {
+				if e != nil {
+					fmt.Printf("receive message error: %s\n", err)
+				} else {
+					fmt.Printf("send message success: result=%s\n", result.String())
+				}
+				wg.Done()
+			}, &primitive.Message{
+				Topic:      "TopicTest",
+				Body:       []byte("Hello RocketMQ Go Client!"),
+				Properties: map[string]string{"id": strconv.Itoa(i)},
+			})
 
 		if err != nil {
 			fmt.Printf("send message error: %s\n", err)
